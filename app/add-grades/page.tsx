"use client";

import type React from "react";

import { useState, useEffect } from "react";
import { useUser } from "@/contexts/UserContext";
import {
  collection,
  query,
  where,
  getDocs,
  addDoc,
  updateDoc,
  doc,
  Timestamp,
} from "firebase/firestore";
import { db } from "@/lib/firebase";
import { Button } from "@/components/ui/button";
import { Input } from "@/components/ui/input";
import { Label } from "@/components/ui/label";
import { Card, CardContent, CardHeader, CardTitle } from "@/components/ui/card";
import {
  Select,
  SelectContent,
  SelectItem,
  SelectTrigger,
  SelectValue,
} from "@/components/ui/select";
import {
  Table,
  TableBody,
  TableCell,
  TableHead,
  TableHeader,
  TableRow,
} from "@/components/ui/table";
import Sidebar from "@/components/functional/Sidebar";
import { Textarea } from "@/components/ui/textarea";
import type { GradeType } from "@/lib/interfaces";

interface Student {
  id: string;
  firstName: string;
  lastName: string;
}

interface Subject {
  id: string;
  name: string;
}

interface Grade {
  id: string;
  studentId: string;
  subjectId: string;
  value: number;
  title: string;
  description?: string;
  type: GradeType;
  date: Timestamp;
  createdAt: Timestamp;
}

export default function AddGrades() {
  const { user } = useUser();
  const [students, setStudents] = useState<Student[]>([]);
  const [subjects, setSubjects] = useState<Subject[]>([]);
  const [grades, setGrades] = useState<Grade[]>([]);
  const [selectedStudent, setSelectedStudent] = useState("");
  const [selectedSubject, setSelectedSubject] = useState("");
  const [gradeValue, setGradeValue] = useState("");
  const [gradeTitle, setGradeTitle] = useState("");
  const [gradeDescription, setGradeDescription] = useState("");
  const [gradeType, setGradeType] = useState<GradeType>("test");
  const [gradeDate, setGradeDate] = useState(new Date().toISOString().split('T')[0]);

  useEffect(() => {
    const fetchData = async () => {
      if (!user || !user.schoolId) return;

      const studentsRef = collection(db, "schools", user.schoolId, "users");
      const studentsQuery = query(studentsRef, where("role", "==", "student"));
      const studentsSnapshot = await getDocs(studentsQuery);
      setStudents(
        studentsSnapshot.docs.map(
          (doc) => ({ id: doc.id, ...doc.data() } as Student)
        )
      );

      const subjectsRef = collection(db, "schools", user.schoolId, "subjects");
      const subjectsSnapshot = await getDocs(subjectsRef);
      setSubjects(
        subjectsSnapshot.docs.map(
          (doc) => ({ id: doc.id, ...doc.data() } as Subject)
        )
      );

      const gradesRef = collection(db, "schools", user.schoolId, "grades");
      const gradesSnapshot = await getDocs(gradesRef);
      setGrades(
        gradesSnapshot.docs.map(
          (doc) => ({ id: doc.id, ...doc.data() } as Grade)
        )
      );
    };

    fetchData();
  }, [user]);

  const gradeTypes: { value: GradeType; label: string }[] = [
    { value: 'exam', label: 'Изпит' },
    { value: 'test', label: 'Тест' },
    { value: 'homework', label: 'Домашна работа' },
    { value: 'participation', label: 'Участие' },
    { value: 'project', label: 'Проект' },
    { value: 'other', label: 'Друго' }
  ];

  const handleSubmit = async (e: React.FormEvent) => {
    e.preventDefault();
    if (!user || !user.schoolId) return;

    const parsedValue = Number.parseFloat(gradeValue);
    if (parsedValue < 2 || parsedValue > 6) {
      alert("Оценката трябва да бъде между 2 и 6 според българската система за оценяване.");
      return;
    }

    const gradeData = {
      studentId: selectedStudent,
      subjectId: selectedSubject,
      value: parsedValue,
      title: gradeTitle,
      description: gradeDescription,
      type: gradeType,
      date: Timestamp.fromDate(new Date(gradeDate)),
      teacherId: user.userId,
      createdAt: Timestamp.now(),
    };

    try {
      const gradesRef = collection(db, "schools", user.schoolId, "grades");
      const newGradeRef = await addDoc(gradesRef, gradeData);
      setGrades([...grades, { id: newGradeRef.id, ...gradeData }]);
      
      // Reset form
      setSelectedStudent("");
      setSelectedSubject("");
      setGradeValue("");
      setGradeTitle("");
      setGradeDescription("");
      setGradeType("test");
      setGradeDate(new Date().toISOString().split('T')[0]);
    } catch (error) {
      console.error("Error adding grade:", error);
    }
  };

  const handleUpdateGrade = async (gradeId: string, field: keyof Grade, value: any) => {
    if (!user || !user.schoolId) return;

    if (field === 'value') {
      const numValue = Number(value);
      if (numValue < 2 || numValue > 6) {
        alert("Оценката трябва да бъде между 2 и 6 според българската система за оценяване.");
        return;
      }
    }

    try {
      const gradeRef = doc(db, "schools", user.schoolId, "grades", gradeId);
      await updateDoc(gradeRef, { [field]: value });
      setGrades(
        grades.map((grade) =>
          grade.id === gradeId ? { ...grade, [field]: value } : grade
        )
      );
    } catch (error) {
      console.error("Error updating grade:", error);
    }
  };

  const getGradeColor = (grade: number) => {
    if (grade >= 5.5) return "text-emerald-600 font-semibold";
    if (grade >= 4.5) return "text-blue-600 font-semibold";
    if (grade >= 3.5) return "text-yellow-600";
    if (grade >= 3) return "text-orange-600";
    return "text-red-600";
  };

  const gradeOptions = [
    { value: "2", label: "Слаб (2)" },
    { value: "3", label: "Среден (3)" },
    { value: "4", label: "Добър (4)" },
    { value: "5", label: "Много добър (5)" },
    { value: "6", label: "Отличен (6)" },
  ];

  if (!user || user.role !== "teacher") return null;

  // Sort grades by date (newest first) and then by student name
  const sortedGrades = [...grades].sort((a, b) => {
    const dateCompare = b.date.seconds - a.date.seconds;
    if (dateCompare !== 0) return dateCompare;
    
    const studentA = students.find(s => s.id === a.studentId);
    const studentB = students.find(s => s.id === b.studentId);
    return (studentA?.lastName ?? '').localeCompare(studentB?.lastName ?? '');
  });

  return (
    <div className="flex min-h-screen bg-gray-50">
      <Sidebar className="hidden lg:block" />
      <div className="flex-1 pt-16 lg:pt-4 px-4 lg:px-8">
        <div className="max-w-5xl mx-auto pb-12">
          <h1 className="text-2xl md:text-3xl font-bold mb-6 mt-4 text-gray-800">Добавяне на оценки</h1>
          <Card className="mb-8 shadow-md">
            <CardHeader className="border-b bg-white">
              <CardTitle className="text-xl text-gray-800">Добавяне на нова оценка</CardTitle>
            </CardHeader>
            <CardContent className="pt-6">
              <form onSubmit={handleSubmit} className="space-y-6">
                <div className="grid grid-cols-1 md:grid-cols-2 gap-6">
                  <div className="space-y-2">
                    <Label htmlFor="student" className="text-gray-700">Ученик</Label>
                    <Select onValueChange={setSelectedStudent} value={selectedStudent}>
                      <SelectTrigger className="bg-white border-gray-200">
                        <SelectValue placeholder="Изберете ученик" />
                      </SelectTrigger>
                      <SelectContent>
                        {students.map((student) => (
                          <SelectItem key={student.id} value={student.id}>
                            {student.firstName} {student.lastName}
                          </SelectItem>
                        ))}
                      </SelectContent>
                    </Select>
                  </div>

                  <div className="space-y-2">
                    <Label htmlFor="subject" className="text-gray-700">Предмет</Label>
                    <Select onValueChange={setSelectedSubject} value={selectedSubject}>
                      <SelectTrigger className="bg-white border-gray-200">
                        <SelectValue placeholder="Изберете предмет" />
                      </SelectTrigger>
                      <SelectContent>
                        {subjects.map((subject) => (
                          <SelectItem key={subject.id} value={subject.id}>
                            {subject.name}
                          </SelectItem>
                        ))}
                      </SelectContent>
                    </Select>
                  </div>

                  <div className="space-y-2">
                    <Label htmlFor="gradeTitle" className="text-gray-700">Заглавие</Label>
                    <Input
                      id="gradeTitle"
                      value={gradeTitle}
                      onChange={(e) => setGradeTitle(e.target.value)}
                      placeholder="Напр. Контролно работа 1"
                      className="border-gray-200"
                      required
                    />
                  </div>

                  <div className="space-y-2">
                    <Label htmlFor="gradeType" className="text-gray-700">Вид оценка</Label>
                    <Select onValueChange={(value) => setGradeType(value as GradeType)} value={gradeType}>
                      <SelectTrigger className="bg-white border-gray-200">
                        <SelectValue />
                      </SelectTrigger>
                      <SelectContent>
                        {gradeTypes.map((type) => (
                          <SelectItem key={type.value} value={type.value}>
                            {type.label}
                          </SelectItem>
                        ))}
                      </SelectContent>
                    </Select>
                  </div>

                  <div className="space-y-2">
                    <Label htmlFor="grade" className="text-gray-700">Оценка</Label>
                    <Select onValueChange={setGradeValue} value={gradeValue}>
                      <SelectTrigger className="bg-white border-gray-200">
                        <SelectValue placeholder="Изберете оценка" />
                      </SelectTrigger>
                      <SelectContent>
                        {gradeOptions.map((option) => (
                          <SelectItem 
                            key={option.value} 
                            value={option.value}
                            className={getGradeColor(Number(option.value))}
                          >
                            {option.label}
                          </SelectItem>
                        ))}
                      </SelectContent>
                    </Select>
                  </div>

                  <div className="space-y-2">
                    <Label htmlFor="gradeDate" className="text-gray-700">Дата</Label>
                    <Input
                      type="date"
                      id="gradeDate"
                      value={gradeDate}
                      onChange={(e) => setGradeDate(e.target.value)}
                      className="border-gray-200"
                      required
                    />
                  </div>
                </div>

                <div className="space-y-2">
                  <Label htmlFor="gradeDescription" className="text-gray-700">Описание</Label>
                  <Textarea
                    id="gradeDescription"
                    value={gradeDescription}
                    onChange={(e) => setGradeDescription(e.target.value)}
                    placeholder="Добавете допълнителна информация за оценката"
                    className="min-h-[100px] border-gray-200"
                  />
                </div>

                <Button 
                  type="submit"
                  className="w-full bg-blue-600 hover:bg-blue-700 text-white transition-colors py-6"
                  disabled={!selectedStudent || !selectedSubject || !gradeValue || !gradeTitle}
                >
                  Добавяне на оценка
                </Button>
              </form>
            </CardContent>
          </Card>

          <Card className="shadow-md">
            <CardHeader className="border-b bg-white">
              <CardTitle className="text-xl text-gray-800">Съществуващи оценки</CardTitle>
            </CardHeader>
            <CardContent className="pt-6">
              <div className="overflow-x-auto">
                <Table>
                  <TableHeader>
                    <TableRow className="bg-gray-50">
                      <TableHead className="text-gray-700">Дата</TableHead>
                      <TableHead className="text-gray-700">Ученик</TableHead>
                      <TableHead className="text-gray-700">Предмет</TableHead>
                      <TableHead className="text-gray-700">Вид</TableHead>
                      <TableHead className="text-gray-700">Заглавие</TableHead>
                      <TableHead className="text-gray-700 text-center">Оценка</TableHead>
                      <TableHead className="text-gray-700">Промяна</TableHead>
                    </TableRow>
                  </TableHeader>
                  <TableBody>
                    {sortedGrades.map((grade) => (
                      <TableRow key={grade.id} className="hover:bg-gray-50 transition-colors">
                        <TableCell className="whitespace-nowrap">
                          {new Date(grade.date.seconds * 1000).toLocaleDateString('bg-BG')}
                        </TableCell>
                        <TableCell className="font-medium">
                          {students.find((s) => s.id === grade.studentId)?.firstName}{" "}
                          {students.find((s) => s.id === grade.studentId)?.lastName}
                        </TableCell>
                        <TableCell>
                          {subjects.find((s) => s.id === grade.subjectId)?.name}
                        </TableCell>
                        <TableCell>
                          {gradeTypes.find(t => t.value === grade.type)?.label}
                        </TableCell>
                        <TableCell className="max-w-[200px] truncate" title={grade.title}>
                          {grade.title}
                        </TableCell>
                        <TableCell className={`text-center ${getGradeColor(grade.value)}`}>
                          {grade.value}
                        </TableCell>
                        <TableCell>
                          <Select
                            onValueChange={(value) => handleUpdateGrade(grade.id, 'value', Number(value))}
                            defaultValue={grade.value.toString()}
                          >
                            <SelectTrigger className="w-[100px] bg-white border-gray-200">
                              <SelectValue />
                            </SelectTrigger>
                            <SelectContent>
                              {gradeOptions.map((option) => (
                                <SelectItem 
                                  key={option.value} 
                                  value={option.value}
                                  className={getGradeColor(Number(option.value))}
                                >
                                  {option.label}
                                </SelectItem>
                              ))}
                            </SelectContent>
                          </Select>
                        </TableCell>
                      </TableRow>
                    ))}
<<<<<<< HEAD
                  </TableBody>
                </Table>
              </div>
            </CardContent>
          </Card>
        </div>
=======
                  </SelectContent>
                </Select>
              </div>
              <div>
                <Label htmlFor="grade">Оценка</Label>
                <Input
                  id="grade"
                  type="number"
                  min="2"
                  max="6"
                  step="0.1"
                  value={gradeValue}
                  onChange={(e) => setGradeValue(e.target.value)}
                  required
                />
              </div>
              <Button type = "submit">Добавяне на оценка</Button>
            </form>
          </CardContent>
        </Card>
        <Card>
          <CardHeader>
            <CardTitle>Съществуващи оценки</CardTitle>
          </CardHeader>
          <CardContent>
            <Table>
              <TableHeader>
                <TableRow>
                  <TableHead>Ученик</TableHead>
                  <TableHead>Предмет</TableHead>
                  <TableHead>Оценка</TableHead>
                  <TableHead>Действия</TableHead>
                </TableRow>
              </TableHeader>
              <TableBody>
                {grades.map((grade) => (
                  <TableRow key={grade.id}>
                    <TableCell>
                      {
                        students.find((s) => s.id === grade.studentId)
                          ?.firstName
                      }{" "}
                      {students.find((s) => s.id === grade.studentId)?.lastName}
                    </TableCell>
                    <TableCell>
                      {subjects.find((s) => s.id === grade.subjectId)?.name}
                    </TableCell>
                    <TableCell>{grade.value}</TableCell>
                    <TableCell>
                      <Input
                        type="number"
                        min="0"
                        max="100"
                        step="0.1"
                        defaultValue={grade.value}
                        onChange={(e) =>
                          handleUpdateGrade(
                            grade.id,
                            Number.parseFloat(e.target.value)
                          )
                        }
                        className="w-20"
                      />
                    </TableCell>
                  </TableRow>
                ))}
              </TableBody>
            </Table>
          </CardContent>
        </Card>
>>>>>>> 5cc04217
      </div>
    </div>
  );
}<|MERGE_RESOLUTION|>--- conflicted
+++ resolved
@@ -72,7 +72,9 @@
   const [gradeTitle, setGradeTitle] = useState("");
   const [gradeDescription, setGradeDescription] = useState("");
   const [gradeType, setGradeType] = useState<GradeType>("test");
-  const [gradeDate, setGradeDate] = useState(new Date().toISOString().split('T')[0]);
+  const [gradeDate, setGradeDate] = useState(
+    new Date().toISOString().split("T")[0]
+  );
 
   useEffect(() => {
     const fetchData = async () => {
@@ -108,12 +110,12 @@
   }, [user]);
 
   const gradeTypes: { value: GradeType; label: string }[] = [
-    { value: 'exam', label: 'Изпит' },
-    { value: 'test', label: 'Тест' },
-    { value: 'homework', label: 'Домашна работа' },
-    { value: 'participation', label: 'Участие' },
-    { value: 'project', label: 'Проект' },
-    { value: 'other', label: 'Друго' }
+    { value: "exam", label: "Изпит" },
+    { value: "test", label: "Тест" },
+    { value: "homework", label: "Домашна работа" },
+    { value: "participation", label: "Участие" },
+    { value: "project", label: "Проект" },
+    { value: "other", label: "Друго" },
   ];
 
   const handleSubmit = async (e: React.FormEvent) => {
@@ -122,7 +124,9 @@
 
     const parsedValue = Number.parseFloat(gradeValue);
     if (parsedValue < 2 || parsedValue > 6) {
-      alert("Оценката трябва да бъде между 2 и 6 според българската система за оценяване.");
+      alert(
+        "Оценката трябва да бъде между 2 и 6 според българската система за оценяване."
+      );
       return;
     }
 
@@ -142,7 +146,7 @@
       const gradesRef = collection(db, "schools", user.schoolId, "grades");
       const newGradeRef = await addDoc(gradesRef, gradeData);
       setGrades([...grades, { id: newGradeRef.id, ...gradeData }]);
-      
+
       // Reset form
       setSelectedStudent("");
       setSelectedSubject("");
@@ -150,19 +154,25 @@
       setGradeTitle("");
       setGradeDescription("");
       setGradeType("test");
-      setGradeDate(new Date().toISOString().split('T')[0]);
+      setGradeDate(new Date().toISOString().split("T")[0]);
     } catch (error) {
       console.error("Error adding grade:", error);
     }
   };
 
-  const handleUpdateGrade = async (gradeId: string, field: keyof Grade, value: any) => {
+  const handleUpdateGrade = async (
+    gradeId: string,
+    field: keyof Grade,
+    value: number
+  ) => {
     if (!user || !user.schoolId) return;
 
-    if (field === 'value') {
+    if (field === "value") {
       const numValue = Number(value);
       if (numValue < 2 || numValue > 6) {
-        alert("Оценката трябва да бъде между 2 и 6 според българската система за оценяване.");
+        alert(
+          "Оценката трябва да бъде между 2 и 6 според българската система за оценяване."
+        );
         return;
       }
     }
@@ -202,10 +212,10 @@
   const sortedGrades = [...grades].sort((a, b) => {
     const dateCompare = b.date.seconds - a.date.seconds;
     if (dateCompare !== 0) return dateCompare;
-    
-    const studentA = students.find(s => s.id === a.studentId);
-    const studentB = students.find(s => s.id === b.studentId);
-    return (studentA?.lastName ?? '').localeCompare(studentB?.lastName ?? '');
+
+    const studentA = students.find((s) => s.id === a.studentId);
+    const studentB = students.find((s) => s.id === b.studentId);
+    return (studentA?.lastName ?? "").localeCompare(studentB?.lastName ?? "");
   });
 
   return (
@@ -213,17 +223,26 @@
       <Sidebar className="hidden lg:block" />
       <div className="flex-1 pt-16 lg:pt-4 px-4 lg:px-8">
         <div className="max-w-5xl mx-auto pb-12">
-          <h1 className="text-2xl md:text-3xl font-bold mb-6 mt-4 text-gray-800">Добавяне на оценки</h1>
+          <h1 className="text-2xl md:text-3xl font-bold mb-6 mt-4 text-gray-800">
+            Добавяне на оценки
+          </h1>
           <Card className="mb-8 shadow-md">
             <CardHeader className="border-b bg-white">
-              <CardTitle className="text-xl text-gray-800">Добавяне на нова оценка</CardTitle>
+              <CardTitle className="text-xl text-gray-800">
+                Добавяне на нова оценка
+              </CardTitle>
             </CardHeader>
             <CardContent className="pt-6">
               <form onSubmit={handleSubmit} className="space-y-6">
                 <div className="grid grid-cols-1 md:grid-cols-2 gap-6">
                   <div className="space-y-2">
-                    <Label htmlFor="student" className="text-gray-700">Ученик</Label>
-                    <Select onValueChange={setSelectedStudent} value={selectedStudent}>
+                    <Label htmlFor="student" className="text-gray-700">
+                      Ученик
+                    </Label>
+                    <Select
+                      onValueChange={setSelectedStudent}
+                      value={selectedStudent}
+                    >
                       <SelectTrigger className="bg-white border-gray-200">
                         <SelectValue placeholder="Изберете ученик" />
                       </SelectTrigger>
@@ -238,8 +257,13 @@
                   </div>
 
                   <div className="space-y-2">
-                    <Label htmlFor="subject" className="text-gray-700">Предмет</Label>
-                    <Select onValueChange={setSelectedSubject} value={selectedSubject}>
+                    <Label htmlFor="subject" className="text-gray-700">
+                      Предмет
+                    </Label>
+                    <Select
+                      onValueChange={setSelectedSubject}
+                      value={selectedSubject}
+                    >
                       <SelectTrigger className="bg-white border-gray-200">
                         <SelectValue placeholder="Изберете предмет" />
                       </SelectTrigger>
@@ -254,7 +278,9 @@
                   </div>
 
                   <div className="space-y-2">
-                    <Label htmlFor="gradeTitle" className="text-gray-700">Заглавие</Label>
+                    <Label htmlFor="gradeTitle" className="text-gray-700">
+                      Заглавие
+                    </Label>
                     <Input
                       id="gradeTitle"
                       value={gradeTitle}
@@ -266,8 +292,15 @@
                   </div>
 
                   <div className="space-y-2">
-                    <Label htmlFor="gradeType" className="text-gray-700">Вид оценка</Label>
-                    <Select onValueChange={(value) => setGradeType(value as GradeType)} value={gradeType}>
+                    <Label htmlFor="gradeType" className="text-gray-700">
+                      Вид оценка
+                    </Label>
+                    <Select
+                      onValueChange={(value) =>
+                        setGradeType(value as GradeType)
+                      }
+                      value={gradeType}
+                    >
                       <SelectTrigger className="bg-white border-gray-200">
                         <SelectValue />
                       </SelectTrigger>
@@ -282,15 +315,17 @@
                   </div>
 
                   <div className="space-y-2">
-                    <Label htmlFor="grade" className="text-gray-700">Оценка</Label>
+                    <Label htmlFor="grade" className="text-gray-700">
+                      Оценка
+                    </Label>
                     <Select onValueChange={setGradeValue} value={gradeValue}>
                       <SelectTrigger className="bg-white border-gray-200">
                         <SelectValue placeholder="Изберете оценка" />
                       </SelectTrigger>
                       <SelectContent>
                         {gradeOptions.map((option) => (
-                          <SelectItem 
-                            key={option.value} 
+                          <SelectItem
+                            key={option.value}
                             value={option.value}
                             className={getGradeColor(Number(option.value))}
                           >
@@ -302,7 +337,9 @@
                   </div>
 
                   <div className="space-y-2">
-                    <Label htmlFor="gradeDate" className="text-gray-700">Дата</Label>
+                    <Label htmlFor="gradeDate" className="text-gray-700">
+                      Дата
+                    </Label>
                     <Input
                       type="date"
                       id="gradeDate"
@@ -315,7 +352,9 @@
                 </div>
 
                 <div className="space-y-2">
-                  <Label htmlFor="gradeDescription" className="text-gray-700">Описание</Label>
+                  <Label htmlFor="gradeDescription" className="text-gray-700">
+                    Описание
+                  </Label>
                   <Textarea
                     id="gradeDescription"
                     value={gradeDescription}
@@ -325,10 +364,15 @@
                   />
                 </div>
 
-                <Button 
+                <Button
                   type="submit"
                   className="w-full bg-blue-600 hover:bg-blue-700 text-white transition-colors py-6"
-                  disabled={!selectedStudent || !selectedSubject || !gradeValue || !gradeTitle}
+                  disabled={
+                    !selectedStudent ||
+                    !selectedSubject ||
+                    !gradeValue ||
+                    !gradeTitle
+                  }
                 >
                   Добавяне на оценка
                 </Button>
@@ -338,7 +382,9 @@
 
           <Card className="shadow-md">
             <CardHeader className="border-b bg-white">
-              <CardTitle className="text-xl text-gray-800">Съществуващи оценки</CardTitle>
+              <CardTitle className="text-xl text-gray-800">
+                Съществуващи оценки
+              </CardTitle>
             </CardHeader>
             <CardContent className="pt-6">
               <div className="overflow-x-auto">
@@ -350,35 +396,64 @@
                       <TableHead className="text-gray-700">Предмет</TableHead>
                       <TableHead className="text-gray-700">Вид</TableHead>
                       <TableHead className="text-gray-700">Заглавие</TableHead>
-                      <TableHead className="text-gray-700 text-center">Оценка</TableHead>
+                      <TableHead className="text-gray-700 text-center">
+                        Оценка
+                      </TableHead>
                       <TableHead className="text-gray-700">Промяна</TableHead>
                     </TableRow>
                   </TableHeader>
                   <TableBody>
                     {sortedGrades.map((grade) => (
-                      <TableRow key={grade.id} className="hover:bg-gray-50 transition-colors">
+                      <TableRow
+                        key={grade.id}
+                        className="hover:bg-gray-50 transition-colors"
+                      >
                         <TableCell className="whitespace-nowrap">
-                          {new Date(grade.date.seconds * 1000).toLocaleDateString('bg-BG')}
+                          {new Date(
+                            grade.date.seconds * 1000
+                          ).toLocaleDateString("bg-BG")}
                         </TableCell>
                         <TableCell className="font-medium">
-                          {students.find((s) => s.id === grade.studentId)?.firstName}{" "}
-                          {students.find((s) => s.id === grade.studentId)?.lastName}
+                          {
+                            students.find((s) => s.id === grade.studentId)
+                              ?.firstName
+                          }{" "}
+                          {
+                            students.find((s) => s.id === grade.studentId)
+                              ?.lastName
+                          }
                         </TableCell>
                         <TableCell>
                           {subjects.find((s) => s.id === grade.subjectId)?.name}
                         </TableCell>
                         <TableCell>
-                          {gradeTypes.find(t => t.value === grade.type)?.label}
-                        </TableCell>
-                        <TableCell className="max-w-[200px] truncate" title={grade.title}>
+                          {
+                            gradeTypes.find((t) => t.value === grade.type)
+                              ?.label
+                          }
+                        </TableCell>
+                        <TableCell
+                          className="max-w-[200px] truncate"
+                          title={grade.title}
+                        >
                           {grade.title}
                         </TableCell>
-                        <TableCell className={`text-center ${getGradeColor(grade.value)}`}>
+                        <TableCell
+                          className={`text-center ${getGradeColor(
+                            grade.value
+                          )}`}
+                        >
                           {grade.value}
                         </TableCell>
                         <TableCell>
                           <Select
-                            onValueChange={(value) => handleUpdateGrade(grade.id, 'value', Number(value))}
+                            onValueChange={(value) =>
+                              handleUpdateGrade(
+                                grade.id,
+                                "value",
+                                Number(value)
+                              )
+                            }
                             defaultValue={grade.value.toString()}
                           >
                             <SelectTrigger className="w-[100px] bg-white border-gray-200">
@@ -386,10 +461,12 @@
                             </SelectTrigger>
                             <SelectContent>
                               {gradeOptions.map((option) => (
-                                <SelectItem 
-                                  key={option.value} 
+                                <SelectItem
+                                  key={option.value}
                                   value={option.value}
-                                  className={getGradeColor(Number(option.value))}
+                                  className={getGradeColor(
+                                    Number(option.value)
+                                  )}
                                 >
                                   {option.label}
                                 </SelectItem>
@@ -399,85 +476,12 @@
                         </TableCell>
                       </TableRow>
                     ))}
-<<<<<<< HEAD
                   </TableBody>
                 </Table>
               </div>
             </CardContent>
           </Card>
         </div>
-=======
-                  </SelectContent>
-                </Select>
-              </div>
-              <div>
-                <Label htmlFor="grade">Оценка</Label>
-                <Input
-                  id="grade"
-                  type="number"
-                  min="2"
-                  max="6"
-                  step="0.1"
-                  value={gradeValue}
-                  onChange={(e) => setGradeValue(e.target.value)}
-                  required
-                />
-              </div>
-              <Button type = "submit">Добавяне на оценка</Button>
-            </form>
-          </CardContent>
-        </Card>
-        <Card>
-          <CardHeader>
-            <CardTitle>Съществуващи оценки</CardTitle>
-          </CardHeader>
-          <CardContent>
-            <Table>
-              <TableHeader>
-                <TableRow>
-                  <TableHead>Ученик</TableHead>
-                  <TableHead>Предмет</TableHead>
-                  <TableHead>Оценка</TableHead>
-                  <TableHead>Действия</TableHead>
-                </TableRow>
-              </TableHeader>
-              <TableBody>
-                {grades.map((grade) => (
-                  <TableRow key={grade.id}>
-                    <TableCell>
-                      {
-                        students.find((s) => s.id === grade.studentId)
-                          ?.firstName
-                      }{" "}
-                      {students.find((s) => s.id === grade.studentId)?.lastName}
-                    </TableCell>
-                    <TableCell>
-                      {subjects.find((s) => s.id === grade.subjectId)?.name}
-                    </TableCell>
-                    <TableCell>{grade.value}</TableCell>
-                    <TableCell>
-                      <Input
-                        type="number"
-                        min="0"
-                        max="100"
-                        step="0.1"
-                        defaultValue={grade.value}
-                        onChange={(e) =>
-                          handleUpdateGrade(
-                            grade.id,
-                            Number.parseFloat(e.target.value)
-                          )
-                        }
-                        className="w-20"
-                      />
-                    </TableCell>
-                  </TableRow>
-                ))}
-              </TableBody>
-            </Table>
-          </CardContent>
-        </Card>
->>>>>>> 5cc04217
       </div>
     </div>
   );
